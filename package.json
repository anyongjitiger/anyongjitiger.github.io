--- conflicted
+++ resolved
@@ -6,14 +6,10 @@
   "scripts": {
     "test": "echo \"Error: no test specified\" && exit 1",
     "dev": "parcel index.html",
-<<<<<<< HEAD
-    "build": "parcel build index.html",
     "lint": "eslint .",
     "lint:fix": "eslint --fix",
-    "format": "prettier --write './**/*.{js,jsx,ts,tsx,css,md,json}' --config ./.prettierrc"
-=======
+    "format": "prettier --write './**/*.{js,jsx,ts,tsx,css,md,json}' --config ./.prettierrc",
     "build": "parcel build index.html --public-url ./"
->>>>>>> 1f40e2d8
   },
   "repository": {
     "type": "git",
@@ -38,14 +34,10 @@
     "eslint-plugin-prettier": "^4.2.1",
     "eslint-plugin-react": "^7.32.2",
     "gh-pages": "^5.0.0",
-<<<<<<< HEAD
     "parcel-bundler": "^1.12.5",
     "prettier": "^2.8.8"
-=======
-    "parcel-bundler": "^1.12.5"
   },
   "parcel": {
     "publicUrl": "."
->>>>>>> 1f40e2d8
   }
 }